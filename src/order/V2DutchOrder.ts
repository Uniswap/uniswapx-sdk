import { SignatureLike } from "@ethersproject/bytes";
import {
  PermitTransferFrom,
  PermitTransferFromData,
  SignatureTransfer,
  Witness,
} from "@uniswap/permit2-sdk";
import { BigNumber, ethers } from "ethers";

<<<<<<< HEAD
import { PERMIT2_MAPPING } from "../constants";
import { MissingConfiguration } from "../errors";
import { ResolvedUniswapXOrder } from "../utils/OrderQuoter";
=======
import { getPermit2 } from "../utils";
import { ResolvedOrder } from "../utils/OrderQuoter";
>>>>>>> 8ff7c975
import { getDecayedAmount } from "../utils/dutchDecay";

import {
  DutchInput,
  DutchInputJSON,
  DutchOutput,
  DutchOutputJSON,
  Order,
  OrderInfo,
  OrderResolutionOptions,
} from "./types";

export type CosignerData = {
  decayStartTime: number;
  decayEndTime: number;
  exclusiveFiller: string;
  inputOverride: BigNumber;
  outputOverrides: BigNumber[];
};

export type CosignerDataJSON = {
  decayStartTime: number;
  decayEndTime: number;
  exclusiveFiller: string;
  inputOverride: string;
  outputOverrides: string[];
};

export type UnsignedV2DutchOrderInfo = OrderInfo & {
  cosigner: string;
  input: DutchInput;
  outputs: DutchOutput[];
};

export type CosignedV2DutchOrderInfo = UnsignedV2DutchOrderInfo & {
  cosignerData: CosignerData;
  cosignature: string;
};

export type UnsignedV2DutchOrderInfoJSON = Omit<
  UnsignedV2DutchOrderInfo,
  "nonce" | "input" | "outputs" | "cosignerData"
> & {
  nonce: string;
  input: DutchInputJSON;
  outputs: DutchOutputJSON[];
};

export type CosignedV2DutchOrderInfoJSON = UnsignedV2DutchOrderInfoJSON & {
  cosignerData: CosignerDataJSON;
  cosignature: string;
};

type V2WitnessInfo = {
  info: OrderInfo;
  cosigner: string;
  inputToken: string;
  inputStartAmount: BigNumber;
  inputEndAmount: BigNumber;
  outputs: DutchOutput[];
};

const V2_DUTCH_ORDER_TYPES = {
  V2DutchOrder: [
    { name: "info", type: "OrderInfo" },
    { name: "cosigner", type: "address" },
    { name: "inputToken", type: "address" },
    { name: "inputStartAmount", type: "uint256" },
    { name: "inputEndAmount", type: "uint256" },
    { name: "outputs", type: "DutchOutput[]" },
  ],
  OrderInfo: [
    { name: "reactor", type: "address" },
    { name: "swapper", type: "address" },
    { name: "nonce", type: "uint256" },
    { name: "deadline", type: "uint256" },
    { name: "additionalValidationContract", type: "address" },
    { name: "additionalValidationData", type: "bytes" },
  ],
  DutchOutput: [
    { name: "token", type: "address" },
    { name: "startAmount", type: "uint256" },
    { name: "endAmount", type: "uint256" },
    { name: "recipient", type: "address" },
  ],
};

const V2_DUTCH_ORDER_ABI = [
  "tuple(" +
    [
      "tuple(address,address,uint256,uint256,address,bytes)", // OrderInfo
      "address", // cosigner
      "tuple(address,uint256,uint256)", // input
      "tuple(address,uint256,uint256,address)[]", // outputs
      "tuple(uint256,uint256,address,uint256,uint256[])", // cosignerData
      "bytes", // cosignature
    ].join(",") +
    ")",
];

export class UnsignedV2DutchOrder extends Order {
  public permit2Address: string;

  constructor(
    public readonly info: UnsignedV2DutchOrderInfo,
    public readonly chainId: number,
    _permit2Address?: string
  ) {
    super();
    this.permit2Address = getPermit2(chainId, _permit2Address);
  }

  static fromJSON(
    json: UnsignedV2DutchOrderInfoJSON,
    chainId: number,
    _permit2Address?: string
  ): UnsignedV2DutchOrder {
    return new UnsignedV2DutchOrder(
      {
        ...json,
        nonce: BigNumber.from(json.nonce),
        input: {
          token: json.input.token,
          startAmount: BigNumber.from(json.input.startAmount),
          endAmount: BigNumber.from(json.input.endAmount),
        },
        outputs: json.outputs.map((output) => ({
          token: output.token,
          startAmount: BigNumber.from(output.startAmount),
          endAmount: BigNumber.from(output.endAmount),
          recipient: output.recipient,
        })),
      },
      chainId,
      _permit2Address
    );
  }

  static parse(
    encoded: string,
    chainId: number,
    permit2?: string
  ): UnsignedV2DutchOrder {
    return new UnsignedV2DutchOrder(
      parseSerializedOrder(encoded),
      chainId,
      permit2
    );
  }

  /**
   * @inheritdoc order
   */
  toJSON(): UnsignedV2DutchOrderInfoJSON & {
    permit2Address: string;
    chainId: number;
  } {
    return {
      chainId: this.chainId,
      permit2Address: this.permit2Address,
      reactor: this.info.reactor,
      swapper: this.info.swapper,
      nonce: this.info.nonce.toString(),
      deadline: this.info.deadline,
      additionalValidationContract: this.info.additionalValidationContract,
      additionalValidationData: this.info.additionalValidationData,
      input: {
        token: this.info.input.token,
        startAmount: this.info.input.startAmount.toString(),
        endAmount: this.info.input.endAmount.toString(),
      },
      outputs: this.info.outputs.map((output) => ({
        token: output.token,
        startAmount: output.startAmount.toString(),
        endAmount: output.endAmount.toString(),
        recipient: output.recipient,
      })),
      cosigner: this.info.cosigner,
    };
  }

  /**
   * @inheritdoc order
   */
  serialize(): string {
    const abiCoder = new ethers.utils.AbiCoder();
    return abiCoder.encode(V2_DUTCH_ORDER_ABI, [
      [
        [
          this.info.reactor,
          this.info.swapper,
          this.info.nonce,
          this.info.deadline,
          this.info.additionalValidationContract,
          this.info.additionalValidationData,
        ],
        this.info.cosigner,
        [
          this.info.input.token,
          this.info.input.startAmount,
          this.info.input.endAmount,
        ],
        this.info.outputs.map((output) => [
          output.token,
          output.startAmount,
          output.endAmount,
          output.recipient,
        ]),
        // use empty default for cosignerData and cosignature
        [0, 0, ethers.constants.AddressZero, 0, [0]],
        "0x",
      ],
    ]);
  }

  /**
   * @inheritdoc Order
   */
  getSigner(signature: SignatureLike): string {
    return ethers.utils.computeAddress(
      ethers.utils.recoverPublicKey(
        SignatureTransfer.hash(
          this.toPermit(),
          this.permit2Address,
          this.chainId,
          this.witness()
        ),
        signature
      )
    );
  }

  /**
   * @inheritdoc Order
   */
  permitData(): PermitTransferFromData {
    return SignatureTransfer.getPermitData(
      this.toPermit(),
      this.permit2Address,
      this.chainId,
      this.witness()
    ) as PermitTransferFromData;
  }

  /**
   * @inheritdoc Order
   */
  hash(): string {
    return ethers.utils._TypedDataEncoder
      .from(V2_DUTCH_ORDER_TYPES)
      .hash(this.witnessInfo());
  }

  /**
   * @inheritdoc Order
   */
  resolve(_options: OrderResolutionOptions): ResolvedOrder {
    // no cosigner data so no resolution possible
    throw new Error("Method not implemented");
  }

  private toPermit(): PermitTransferFrom {
    return {
      permitted: {
        token: this.info.input.token,
        amount: this.info.input.endAmount,
      },
      spender: this.info.reactor,
      nonce: this.info.nonce,
      deadline: this.info.deadline,
    };
  }

  private witnessInfo(): V2WitnessInfo {
    return {
      info: {
        reactor: this.info.reactor,
        swapper: this.info.swapper,
        nonce: this.info.nonce,
        deadline: this.info.deadline,
        additionalValidationContract: this.info.additionalValidationContract,
        additionalValidationData: this.info.additionalValidationData,
      },
      cosigner: this.info.cosigner,
      inputToken: this.info.input.token,
      inputStartAmount: this.info.input.startAmount,
      inputEndAmount: this.info.input.endAmount,
      outputs: this.info.outputs,
    };
  }

  private witness(): Witness {
    return {
      witness: this.witnessInfo(),
      // TODO: remove "Limit"
      witnessTypeName: "V2DutchOrder",
      witnessType: V2_DUTCH_ORDER_TYPES,
    };
  }

  /**
   * Hash signed over by the cosigner
   */
  cosignatureHash(cosignerData: CosignerData): string {
    const abiCoder = new ethers.utils.AbiCoder();
    return ethers.utils.solidityKeccak256(
      ["bytes32", "bytes"],
      [
        this.hash(),
        abiCoder.encode(
          ["uint256", "uint256", "address", "uint256", "uint256[]"],
          [
            cosignerData.decayStartTime,
            cosignerData.decayEndTime,
            cosignerData.exclusiveFiller,
            cosignerData.inputOverride,
            cosignerData.outputOverrides,
          ]
        ),
      ]
    );
  }
}

export class CosignedV2DutchOrder extends UnsignedV2DutchOrder {
  // build a cosigned order from an unsigned order plus cosigner data
  static fromUnsignedOrder(
    order: UnsignedV2DutchOrder,
    cosignerData: CosignerData,
    cosignature: string
  ): CosignedV2DutchOrder {
    return new CosignedV2DutchOrder(
      {
        ...order.info,
        cosignerData,
        cosignature,
      },
      order.chainId,
      order.permit2Address
    );
  }

  // build a cosigned order from json
  static fromJSON(
    json: CosignedV2DutchOrderInfoJSON,
    chainId: number,
    _permit2Address?: string
  ): CosignedV2DutchOrder {
    return new CosignedV2DutchOrder(
      {
        ...json,
        nonce: BigNumber.from(json.nonce),
        input: {
          token: json.input.token,
          startAmount: BigNumber.from(json.input.startAmount),
          endAmount: BigNumber.from(json.input.endAmount),
        },
        outputs: json.outputs.map((output) => ({
          token: output.token,
          startAmount: BigNumber.from(output.startAmount),
          endAmount: BigNumber.from(output.endAmount),
          recipient: output.recipient,
        })),
        cosignerData: {
          decayStartTime: json.cosignerData.decayStartTime,
          decayEndTime: json.cosignerData.decayEndTime,
          exclusiveFiller: json.cosignerData.exclusiveFiller,
          inputOverride: BigNumber.from(json.cosignerData.inputOverride),
          outputOverrides: json.cosignerData.outputOverrides.map(
            BigNumber.from
          ),
        },
        cosignature: json.cosignature,
      },
      chainId,
      _permit2Address
    );
  }

  // build a cosigned order from serialized
  static parse(
    encoded: string,
    chainId: number,
    permit2?: string
  ): CosignedV2DutchOrder {
    return new CosignedV2DutchOrder(
      parseSerializedOrder(encoded),
      chainId,
      permit2
    );
  }

  constructor(
    public readonly info: CosignedV2DutchOrderInfo,
    public readonly chainId: number,
    _permit2Address?: string
  ) {
    super(info, chainId, _permit2Address);
  }

  /**
   * @inheritdoc order
   */
  toJSON(): CosignedV2DutchOrderInfoJSON & {
    permit2Address: string;
    chainId: number;
  } {
    return {
      ...super.toJSON(),
      cosignerData: {
        decayStartTime: this.info.cosignerData.decayStartTime,
        decayEndTime: this.info.cosignerData.decayEndTime,
        exclusiveFiller: this.info.cosignerData.exclusiveFiller,
        inputOverride: this.info.cosignerData.inputOverride.toString(),
        outputOverrides: this.info.cosignerData.outputOverrides.map((o) =>
          o.toString()
        ),
      },
      cosignature: this.info.cosignature,
    };
  }

  /**
   * @inheritdoc Order
   */
<<<<<<< HEAD
  resolve(options: OrderResolutionOptions): ResolvedUniswapXOrder {
    invariant(this.info.cosignerData, "cosignerData is required");
=======
  resolve(options: OrderResolutionOptions): ResolvedOrder {
>>>>>>> 8ff7c975
    return {
      input: {
        token: this.info.input.token,
        amount: getDecayedAmount(
          {
            decayStartTime: this.info.cosignerData.decayStartTime,
            decayEndTime: this.info.cosignerData.decayEndTime,
            startAmount: originalIfZero(
              this.info.cosignerData.inputOverride,
              this.info.input.startAmount
            ),
            endAmount: this.info.input.endAmount,
          },
          options.timestamp
        ),
      },
      outputs: this.info.outputs.map((output, idx) => {
        return {
          token: output.token,
          amount: getDecayedAmount(
            {
              decayStartTime: this.info.cosignerData!.decayStartTime,
              decayEndTime: this.info.cosignerData!.decayEndTime,
              startAmount: originalIfZero(
                this.info.cosignerData!.outputOverrides[idx],
                output.startAmount
              ),
              endAmount: output.endAmount,
            },
            options.timestamp
          ),
        };
      }),
    };
  }

  /**
   * @inheritdoc order
   */
  serialize(): string {
    const abiCoder = new ethers.utils.AbiCoder();
    return abiCoder.encode(V2_DUTCH_ORDER_ABI, [
      [
        [
          this.info.reactor,
          this.info.swapper,
          this.info.nonce,
          this.info.deadline,
          this.info.additionalValidationContract,
          this.info.additionalValidationData,
        ],
        this.info.cosigner,
        [
          this.info.input.token,
          this.info.input.startAmount,
          this.info.input.endAmount,
        ],
        this.info.outputs.map((output) => [
          output.token,
          output.startAmount,
          output.endAmount,
          output.recipient,
        ]),
        [
          this.info.cosignerData.decayStartTime,
          this.info.cosignerData.decayEndTime,
          this.info.cosignerData.exclusiveFiller,
          this.info.cosignerData.inputOverride.toString(),
          this.info.cosignerData.outputOverrides.map((o) => o.toString()),
        ],
        this.info.cosignature,
      ],
    ]);
  }

  /**
   *  recovers co-signer address from cosignature and full order hash
   *  @returns The address which co-signed the order
   */
  recoverCosigner(): string {
    return ethers.utils.verifyMessage(
      this.cosignatureHash(this.info.cosignerData),
      this.info.cosignature
    );
  }
}

function originalIfZero(value: BigNumber, original: BigNumber): BigNumber {
  return value.isZero() ? original : value;
}

function parseSerializedOrder(serialized: string): CosignedV2DutchOrderInfo {
  const abiCoder = new ethers.utils.AbiCoder();
  const decoded = abiCoder.decode(V2_DUTCH_ORDER_ABI, serialized);
  const [
    [
      [
        reactor,
        swapper,
        nonce,
        deadline,
        additionalValidationContract,
        additionalValidationData,
      ],
      cosigner,
      [inputToken, inputStartAmount, inputEndAmount],
      outputs,
      [
        decayStartTime,
        decayEndTime,
        exclusiveFiller,
        inputOverride,
        outputOverrides,
      ],
      cosignature,
    ],
  ] = decoded;
  return {
    reactor,
    swapper,
    nonce,
    deadline: deadline.toNumber(),
    additionalValidationContract,
    additionalValidationData,
    cosigner,
    input: {
      token: inputToken,
      startAmount: inputStartAmount,
      endAmount: inputEndAmount,
    },
    outputs: outputs.map(
      ([token, startAmount, endAmount, recipient]: [
        string,
        number,
        number,
        string,
        boolean
      ]) => {
        return {
          token,
          startAmount,
          endAmount,
          recipient,
        };
      }
    ),
    cosignerData: {
      decayStartTime: decayStartTime.toNumber(),
      decayEndTime: decayEndTime.toNumber(),
      exclusiveFiller,
      inputOverride,
      outputOverrides,
    },
    cosignature,
  };
}<|MERGE_RESOLUTION|>--- conflicted
+++ resolved
@@ -7,14 +7,8 @@
 } from "@uniswap/permit2-sdk";
 import { BigNumber, ethers } from "ethers";
 
-<<<<<<< HEAD
-import { PERMIT2_MAPPING } from "../constants";
-import { MissingConfiguration } from "../errors";
 import { ResolvedUniswapXOrder } from "../utils/OrderQuoter";
-=======
 import { getPermit2 } from "../utils";
-import { ResolvedOrder } from "../utils/OrderQuoter";
->>>>>>> 8ff7c975
 import { getDecayedAmount } from "../utils/dutchDecay";
 
 import {
@@ -22,9 +16,9 @@
   DutchInputJSON,
   DutchOutput,
   DutchOutputJSON,
-  Order,
   OrderInfo,
   OrderResolutionOptions,
+  UniswapXOrder,
 } from "./types";
 
 export type CosignerData = {
@@ -115,7 +109,7 @@
     ")",
 ];
 
-export class UnsignedV2DutchOrder extends Order {
+export class UnsignedV2DutchOrder extends UniswapXOrder {
   public permit2Address: string;
 
   constructor(
@@ -271,7 +265,7 @@
   /**
    * @inheritdoc Order
    */
-  resolve(_options: OrderResolutionOptions): ResolvedOrder {
+  resolve(_options: OrderResolutionOptions): ResolvedUniswapXOrder {
     // no cosigner data so no resolution possible
     throw new Error("Method not implemented");
   }
@@ -440,12 +434,7 @@
   /**
    * @inheritdoc Order
    */
-<<<<<<< HEAD
   resolve(options: OrderResolutionOptions): ResolvedUniswapXOrder {
-    invariant(this.info.cosignerData, "cosignerData is required");
-=======
-  resolve(options: OrderResolutionOptions): ResolvedOrder {
->>>>>>> 8ff7c975
     return {
       input: {
         token: this.info.input.token,
