--- conflicted
+++ resolved
@@ -1,11 +1,7 @@
 {
   "name": "@uniswap/uniswapx-sdk",
   "author": "Uniswap",
-<<<<<<< HEAD
   "version": "2.0.0",
-=======
-  "version": "1.5.0",
->>>>>>> ba7824c6
   "license": "MIT",
   "main": "dist/src/index.js",
   "typings": "dist/src/index.d.ts",
