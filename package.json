--- conflicted
+++ resolved
@@ -1,11 +1,7 @@
 {
   "name": "@uniswap/uniswapx-sdk",
   "author": "Uniswap",
-<<<<<<< HEAD
   "version": "1.6.0",
-=======
-  "version": "1.5.0-alpha.3",
->>>>>>> 7c5e5ade
   "license": "MIT",
   "main": "dist/src/index.js",
   "typings": "dist/src/index.d.ts",
